--- conflicted
+++ resolved
@@ -4,27 +4,11 @@
 return BuildRunner.Execute(args, build => build.AddDotNetTargets(
 	new DotNetBuildSettings
 	{
-<<<<<<< HEAD
-		build.AddDotNetTargets(
-			new DotNetBuildSettings
-			{
-				NuGetApiKey = Environment.GetEnvironmentVariable("NUGET_API_KEY"),
-				DocsSettings = new DotNetDocsSettings
-				{
-					GitLogin = new GitLoginInfo("ejball", Environment.GetEnvironmentVariable("BUILD_BOT_PASSWORD") ?? ""),
-					GitAuthor = new GitAuthorInfo("ejball", "ejball@gmail.com"),
-					SourceCodeUrl = "https://github.com/ejball/RepoName/tree/master/src",
-				},
-			});
-	});
-}
-=======
 		NuGetApiKey = Environment.GetEnvironmentVariable("NUGET_API_KEY"),
 		DocsSettings = new DotNetDocsSettings
 		{
-			GitLogin = new GitLoginInfo("faithlifebuildbot", Environment.GetEnvironmentVariable("BUILD_BOT_PASSWORD") ?? ""),
-			GitAuthor = new GitAuthorInfo("Faithlife Build Bot", "faithlifebuildbot@users.noreply.github.com"),
-			SourceCodeUrl = "https://github.com/Faithlife/RepoName/tree/master/src",
+			GitLogin = new GitLoginInfo("ejball", Environment.GetEnvironmentVariable("BUILD_BOT_PASSWORD") ?? ""),
+			GitAuthor = new GitAuthorInfo("ejball", "ejball@gmail.com"),
+			SourceCodeUrl = "https://github.com/ejball/RepoName/tree/master/src",
 		},
-	}));
->>>>>>> 9d7db395
+	}));