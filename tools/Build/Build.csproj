﻿<Project Sdk="Microsoft.NET.Sdk">

  <PropertyGroup>
    <OutputType>Exe</OutputType>
    <TargetFramework>netcoreapp3.0</TargetFramework>
    <RootNamespace />
  </PropertyGroup>

  <ItemGroup>
<<<<<<< HEAD
    <PackageReference Include="Faithlife.Build" Version="0.9.0" />
=======
    <PackageReference Include="Faithlife.Build" Version="3.7.4" />
>>>>>>> 71c9ca65
  </ItemGroup>

</Project><|MERGE_RESOLUTION|>--- conflicted
+++ resolved
@@ -7,11 +7,7 @@
   </PropertyGroup>
 
   <ItemGroup>
-<<<<<<< HEAD
-    <PackageReference Include="Faithlife.Build" Version="0.9.0" />
-=======
     <PackageReference Include="Faithlife.Build" Version="3.7.4" />
->>>>>>> 71c9ca65
   </ItemGroup>
 
 </Project>