# Version History

<<<<<<< HEAD
## Pending

Describe changes here when they're committed to the `master` branch. Move them to **Released** when the project version number is updated in preparation for publishing an updated NuGet package.

Prefix the description of the change with `[major]`, `[minor]`, or `[patch]` in accordance with [Semantic Versioning](https://semver.org/).

## Released

### 1.0.0

* `Get` throws on failed match; `TryGet` does not.

### 0.1.1, 0.1.2

* Tweak docs.

=======
>>>>>>> 95c64e78
### 0.1.0

* Initial release.<|MERGE_RESOLUTION|>--- conflicted
+++ resolved
@@ -1,13 +1,4 @@
 # Version History
-
-<<<<<<< HEAD
-## Pending
-
-Describe changes here when they're committed to the `master` branch. Move them to **Released** when the project version number is updated in preparation for publishing an updated NuGet package.
-
-Prefix the description of the change with `[major]`, `[minor]`, or `[patch]` in accordance with [Semantic Versioning](https://semver.org/).
-
-## Released
 
 ### 1.0.0
 
@@ -17,8 +8,6 @@
 
 * Tweak docs.
 
-=======
->>>>>>> 95c64e78
 ### 0.1.0
 
 * Initial release.