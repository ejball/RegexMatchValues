<Project Sdk="Microsoft.NET.Sdk">

  <PropertyGroup>
    <TargetFramework>net5.0</TargetFramework>
  </PropertyGroup>

  <ItemGroup>
<<<<<<< HEAD
    <PackageReference Include="FluentAssertions" Version="5.10.3" />
    <PackageReference Include="Microsoft.NET.Test.Sdk" Version="16.8.3" />
    <PackageReference Include="NUnit" Version="3.13.0" />
=======
    <PackageReference Include="Microsoft.NET.Test.Sdk" Version="16.9.1" />
    <PackageReference Include="NUnit" Version="3.13.1" />
>>>>>>> 60a3dbaf
    <PackageReference Include="NUnit3TestAdapter" Version="3.17.0" />
  </ItemGroup>

  <ItemGroup>
    <ProjectReference Include="..\..\src\ProjectName\ProjectName.csproj" />
  </ItemGroup>

</Project><|MERGE_RESOLUTION|>--- conflicted
+++ resolved
@@ -5,14 +5,9 @@
   </PropertyGroup>
 
   <ItemGroup>
-<<<<<<< HEAD
     <PackageReference Include="FluentAssertions" Version="5.10.3" />
-    <PackageReference Include="Microsoft.NET.Test.Sdk" Version="16.8.3" />
-    <PackageReference Include="NUnit" Version="3.13.0" />
-=======
     <PackageReference Include="Microsoft.NET.Test.Sdk" Version="16.9.1" />
     <PackageReference Include="NUnit" Version="3.13.1" />
->>>>>>> 60a3dbaf
     <PackageReference Include="NUnit3TestAdapter" Version="3.17.0" />
   </ItemGroup>
 
