<Project Sdk="Microsoft.NET.Sdk">

  <PropertyGroup>
    <TargetFramework>net6.0</TargetFramework>
  </PropertyGroup>

  <ItemGroup>
<<<<<<< HEAD
    <PackageReference Include="FluentAssertions" Version="6.1.0" />
    <PackageReference Include="Microsoft.NET.Test.Sdk" Version="16.11.0" />
=======
    <PackageReference Include="Microsoft.NET.Test.Sdk" Version="17.0.0" />
>>>>>>> c673b0fb
    <PackageReference Include="NUnit" Version="3.13.2" />
    <PackageReference Include="NUnit3TestAdapter" Version="4.1.0" />
  </ItemGroup>

  <ItemGroup>
    <ProjectReference Include="..\..\src\ProjectName\ProjectName.csproj" />
  </ItemGroup>

</Project><|MERGE_RESOLUTION|>--- conflicted
+++ resolved
@@ -5,12 +5,8 @@
   </PropertyGroup>
 
   <ItemGroup>
-<<<<<<< HEAD
     <PackageReference Include="FluentAssertions" Version="6.1.0" />
-    <PackageReference Include="Microsoft.NET.Test.Sdk" Version="16.11.0" />
-=======
     <PackageReference Include="Microsoft.NET.Test.Sdk" Version="17.0.0" />
->>>>>>> c673b0fb
     <PackageReference Include="NUnit" Version="3.13.2" />
     <PackageReference Include="NUnit3TestAdapter" Version="4.1.0" />
   </ItemGroup>
