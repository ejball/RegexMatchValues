--- conflicted
+++ resolved
@@ -5,12 +5,8 @@
   </PropertyGroup>
 
   <ItemGroup>
-<<<<<<< HEAD
     <PackageReference Include="FluentAssertions" Version="5.10.3" />
-    <PackageReference Include="Microsoft.NET.Test.Sdk" Version="16.6.1" />
-=======
     <PackageReference Include="Microsoft.NET.Test.Sdk" Version="16.7.1" />
->>>>>>> ca404f25
     <PackageReference Include="NUnit" Version="3.12.0" />
     <PackageReference Include="NUnit3TestAdapter" Version="3.17.0" />
   </ItemGroup>
